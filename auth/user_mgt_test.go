--- conflicted
+++ resolved
@@ -1229,16 +1229,10 @@
 }
 
 func TestSessionCookieWithoutIDToken(t *testing.T) {
-<<<<<<< HEAD
 	client := &Client{
 		baseClient: &baseClient{},
 	}
-	_, err := client.SessionCookie(context.Background(), "", 10*time.Minute)
-	if err == nil {
-=======
-	client := &Client{}
 	if _, err := client.SessionCookie(context.Background(), "", 10*time.Minute); err == nil {
->>>>>>> 17d86158
 		t.Errorf("CreateSessionCookie('') = nil; want error")
 	}
 }
